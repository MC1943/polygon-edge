--- conflicted
+++ resolved
@@ -74,8 +74,6 @@
 	return b.config
 }
 
-<<<<<<< HEAD
-=======
 func (b *Blockchain) CurrentHeader() (*types.Header, bool) {
 	return b.Header()
 }
@@ -97,7 +95,6 @@
 	return b.consensus
 }
 
->>>>>>> d63a3662
 func (b *Blockchain) Executor() *state.Executor {
 	return b.executor
 }
@@ -638,13 +635,7 @@
 }
 
 // WriteHeader writes a block and the data, assumes the genesis is already set
-<<<<<<< HEAD
-func (b *Blockchain) WriteHeader(header *types.Header) error {
-	evnt := &Event{}
-
-=======
 func (b *Blockchain) writeHeaderImpl(evnt *Event, header *types.Header) error {
->>>>>>> d63a3662
 	head, ok := b.Header()
 	if !ok {
 		return fmt.Errorf("header not found")
@@ -683,12 +674,8 @@
 		}
 	} else {
 		// new block has lower difficulty than us, create a new fork
-<<<<<<< HEAD
-		if err := b.writeFork(evnt, header); err != nil {
-=======
 		evnt.AddOldHeader(header)
 		if err := b.writeFork(header); err != nil {
->>>>>>> d63a3662
 			return err
 		}
 	}
@@ -761,9 +748,6 @@
 		oldChain = append(oldChain, oldHeader)
 	}
 
-<<<<<<< HEAD
-	if err := b.writeFork(evnt, oldChainHead); err != nil {
-=======
 	for _, b := range oldChain[:len(oldChain)-1] {
 		evnt.AddOldHeader(b)
 	}
@@ -775,7 +759,6 @@
 	}
 
 	if err := b.writeFork(oldChainHead); err != nil {
->>>>>>> d63a3662
 		return fmt.Errorf("failed to write the old header as fork: %v", err)
 	}
 
