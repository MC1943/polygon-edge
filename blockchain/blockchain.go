--- conflicted
+++ resolved
@@ -60,25 +60,6 @@
 		executor:    executor,
 	}
 
-<<<<<<< HEAD
-=======
-	// setup the executor
-	b.executor.SetRuntime(precompiled.NewPrecompiled())
-	b.executor.SetRuntime(evm.NewEVM())
-
-	// TODO, configure this outside the blockchain object
-	b.executor.SetCallback(func(t *state.Transition) {
-		if params.ChainID == 1 && t.Context().Number == 2675119 {
-			if t.GetTxnHash() == ripemdFailedTxn {
-				// create the account
-				t.Txn().TouchAccount(ripemd)
-				// now remove it
-				t.Txn().Suicide(ripemd)
-			}
-		}
-	})
-
->>>>>>> 3ff0574a
 	b.headersCache, _ = lru.New(100)
 	b.bodiesCache, _ = lru.New(100)
 	b.difficultyCache, _ = lru.New(100)
@@ -460,50 +441,9 @@
 		if err := b.VerifyUncles(block); err != nil {
 			return err
 		}
-<<<<<<< HEAD
 		// Process and validate the block
 		if err := b.processBlock(blocks[indx]); err != nil {
 			return err
-=======
-
-		// Try to write first the state transition
-		parent, ok := b.readHeader(header.ParentHash)
-		if !ok {
-			return fmt.Errorf("unknown ancestor 1")
-		}
-
-		st, ok := b.getStateRoot(parent.StateRoot)
-		if !ok {
-			return fmt.Errorf("unknown state root: %s", parent.StateRoot.String())
-		}
-
-		if parent.StateRoot != (types.Hash{}) {
-			// Done for testing. TODO, remove.
-
-			block := blocks[indx]
-			_, root, receipts, totalGas, err := b.Process(st, block)
-			if err != nil {
-				return err
-			}
-
-			// Validate the result
-
-			if hex.EncodeToHex(root) != header.StateRoot.String() {
-				return fmt.Errorf("invalid merkle root")
-			}
-			if totalGas != header.GasUsed {
-				return fmt.Errorf("gas used is different")
-			}
-
-			receiptSha := derivesha.CalcReceiptRoot(receipts)
-			if receiptSha != header.ReceiptsRoot {
-				return fmt.Errorf("invalid receipt root hash (remote: %x local: %x)", header.ReceiptsRoot.String(), receiptSha.String())
-			}
-			rbloom := types.CreateBloom(receipts)
-			if rbloom != header.LogsBloom {
-				return fmt.Errorf("invalid bloom (remote: %x  local: %x)", header.LogsBloom, rbloom)
-			}
->>>>>>> 3ff0574a
 		}
 		// Write the header to the chain
 		if err := b.WriteHeader(header); err != nil {
@@ -567,106 +507,6 @@
 			num--
 		}
 	}
-<<<<<<< HEAD
-=======
-
-	env := runtime.TxContext{
-		Coinbase:   header.Miner,
-		Timestamp:  int64(header.Timestamp),
-		Number:     int64(header.Number),
-		Difficulty: types.BytesToHash(new(big.Int).SetUint64(header.Difficulty).Bytes()),
-		GasLimit:   int64(header.GasLimit),
-	}
-
-	transition := b.executor.NewTransition(txn, hashByNumber, env, config)
-
-	// apply the transactions
-	for indx, tx := range block.Transactions {
-		transition.SetTxn(txn)
-		transition.SetTxnHash(tx.Hash)
-
-		signer := crypto.NewSigner(config, uint64(b.params.ChainID))
-		from, err := signer.Sender(tx)
-		if err != nil {
-			panic(err)
-		}
-
-		msg := tx.Copy()
-		msg.From = from
-
-		gasUsed, failed, err := transition.Apply(msg)
-		txn = transition.Txn()
-
-		totalGas += gasUsed
-
-		logs := txn.Logs()
-
-		// Pre-Byzantium. Compute state root after each transaction. That root is included in the receipt
-		// of the transaction.
-		// Post-Byzantium. Compute one single state root after all the transactions.
-
-		var root []byte
-
-		receipt := &types.Receipt{
-			CumulativeGasUsed: totalGas,
-			TxHash:            tx.Hash,
-			GasUsed:           gasUsed,
-		}
-
-		if config.Byzantium {
-			// The suicided accounts are set as deleted for the next iteration
-			txn.CleanDeleteObjects(true)
-
-			if failed {
-				receipt.SetStatus(types.ReceiptFailed)
-			} else {
-				receipt.SetStatus(types.ReceiptSuccess)
-			}
-
-		} else {
-			ss, aux := txn.Commit(config.EIP155)
-			txn = state.NewTxn(b.state, ss)
-			root = aux
-			receipt.Root = types.BytesToHash(root)
-		}
-
-		// Create receipt
-
-		// if the transaction created a contract, store the creation address in the receipt.
-		if msg.To == nil {
-			receipt.ContractAddress = crypto.CreateAddress(msg.From, tx.Nonce)
-		}
-
-		// Set the receipt logs and create a bloom for filtering
-		receipt.Logs = buildLogs(logs, tx.Hash, block.Hash(), uint(indx))
-		receipt.LogsBloom = types.CreateBloom([]*types.Receipt{receipt})
-		receipts = append(receipts, receipt)
-	}
-
-	if err := b.consensus.Finalize(txn, block); err != nil {
-		panic(err)
-	}
-
-	s2, root := txn.Commit(config.EIP155)
-	return s2, root, receipts, totalGas, nil
-}
-
-func buildLogs(logs []*types.Log, txHash, blockHash types.Hash, txIndex uint) []*types.Log {
-	newLogs := []*types.Log{}
-
-	for indx, log := range logs {
-		newLog := log
-
-		newLog.TxHash = txHash
-		newLog.BlockHash = blockHash
-		newLog.TxIndex = txIndex
-		newLog.LogIndex = uint(indx)
-
-		newLogs = append(newLogs, newLog)
-	}
-
-	return newLogs
->>>>>>> 3ff0574a
 }
 
 func (b *Blockchain) GetHashByNumber(i uint64) types.Hash {
