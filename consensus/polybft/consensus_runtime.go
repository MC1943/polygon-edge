--- conflicted
+++ resolved
@@ -11,11 +11,7 @@
 
 	"github.com/0xPolygon/go-ibft/messages"
 	"github.com/0xPolygon/go-ibft/messages/proto"
-<<<<<<< HEAD
-
-=======
-	"github.com/0xPolygon/pbft-consensus"
->>>>>>> 8f9963f1
+
 	"github.com/0xPolygon/polygon-edge/blockchain"
 	"github.com/0xPolygon/polygon-edge/consensus/polybft/bitmap"
 	bls "github.com/0xPolygon/polygon-edge/consensus/polybft/signer"
@@ -126,14 +122,14 @@
 	return runtime
 }
 
-<<<<<<< HEAD
 // getEpoch returns current epochMetadata in a thread-safe manner.
 func (cr *consensusRuntime) getEpoch() *epochMetadata {
 	cr.lock.RLock()
 	defer cr.lock.RUnlock()
 
 	return cr.epoch
-=======
+}
+
 // getLastBultBlockAndEpoch returns last build block and current epochMetadata in a thread-safe manner.
 func (c *consensusRuntime) getLastBultBlockAndEpoch() (*types.Header, *epochMetadata) {
 	c.lock.RLock()
@@ -144,7 +140,6 @@
 	*lastBuiltBlock, *epoch = *c.lastBuiltBlock, *c.epoch
 
 	return lastBuiltBlock, epoch
->>>>>>> 8f9963f1
 }
 
 func (cr *consensusRuntime) IsBridgeEnabled() bool {
@@ -153,13 +148,8 @@
 
 // AddLog is an implementation of eventSubscription interface,
 // and is called from the event tracker when an event is final on the rootchain
-<<<<<<< HEAD
 func (cr *consensusRuntime) AddLog(eventLog *ethgo.Log) {
 	cr.logger.Info(
-=======
-func (c *consensusRuntime) AddLog(eventLog *ethgo.Log) { //nolint
-	c.logger.Info(
->>>>>>> 8f9963f1
 		"Add State sync event",
 		"block", eventLog.BlockNumber,
 		"hash", eventLog.TransactionHash,
@@ -185,7 +175,6 @@
 }
 
 // OnBlockInserted is called whenever fsm or syncer inserts new block
-<<<<<<< HEAD
 func (cr *consensusRuntime) OnBlockInserted(block *types.Block) {
 	// after the block has been written we reset the txpool so that the old transactions are removed
 	cr.config.txPool.ResetWithHeaders(block.Header)
@@ -210,27 +199,6 @@
 	isEndOfSprint bool,
 ) error {
 	systemState, err := cr.getSystemState(lastBuiltBlock)
-=======
-func (c *consensusRuntime) OnBlockInserted(block *types.Block) {
-	// after the block has been written we reset the txpool so that the old transactions are removed
-	c.config.txPool.ResetWithHeaders(block.Header)
-
-	if c.isEndOfEpoch(block.Header.Number) {
-		// reset the epoch. Internally it updates the parent block header.
-		if err := c.restartEpoch(block.Header); err != nil {
-			c.logger.Error("failed to restart epoch after block inserted", "err", err)
-		}
-	} else {
-		c.lock.Lock()
-		c.lastBuiltBlock = block.Header
-		c.lock.Unlock()
-	}
-}
-
-func (c *consensusRuntime) populateFsmIfBridgeEnabled(
-	ff *fsm, epoch *epochMetadata, lastBuiltBlock *types.Header, isEndOfEpoch, isEndOfSprint bool) error {
-	systemState, err := c.getSystemState(lastBuiltBlock)
->>>>>>> 8f9963f1
 	if err != nil {
 		return err
 	}
@@ -242,26 +210,6 @@
 
 	ff.stateSyncExecutionIndex = nextStateSyncExecutionIdx
 
-<<<<<<< HEAD
-=======
-	ff.postInsertHook = func() error {
-		if isEndOfEpoch && ff.commitmentToSaveOnRegister != nil {
-			if err := c.state.insertCommitmentMessage(ff.commitmentToSaveOnRegister); err != nil {
-				return err
-			}
-
-			if err := c.buildBundles(
-				epoch, ff.commitmentToSaveOnRegister.Message, nextStateSyncExecutionIdx); err != nil {
-				return err
-			}
-		}
-
-		c.OnBlockInserted(ff.block.Block)
-
-		return nil
-	}
-
->>>>>>> 8f9963f1
 	nextRegisteredCommitmentIndex, err := systemState.GetNextCommittedIndex()
 	if err != nil {
 		return fmt.Errorf("cannot get next committed index: %w", err)
@@ -318,13 +266,7 @@
 func (cr *consensusRuntime) FSM() error {
 	// figure out the parent. At this point this peer has done its best to sync up
 	// to the head of their remote peers.
-<<<<<<< HEAD
-	cr.lock.RLock()
-	parent, epoch := cr.lastBuiltBlock, cr.epoch
-	cr.lock.RUnlock()
-=======
-	parent, epoch := c.getLastBultBlockAndEpoch()
->>>>>>> 8f9963f1
+	parent, epoch := cr.getLastBultBlockAndEpoch()
 
 	if !epoch.Validators.ContainsNodeID(cr.config.Key.NodeID()) {
 		return errNotAValidator
@@ -342,13 +284,8 @@
 	}
 
 	pendingBlockNumber := parent.Number + 1
-<<<<<<< HEAD
 	isEndOfSprint := cr.isEndOfSprint(pendingBlockNumber)
 	isEndOfEpoch := cr.isEndOfEpoch(pendingBlockNumber)
-=======
-	isEndOfSprint := c.isEndOfSprint(pendingBlockNumber)
-	isEndOfEpoch := c.isEndOfEpoch(pendingBlockNumber)
->>>>>>> 8f9963f1
 
 	ff := &fsm{
 		config:         cr.config.PolyBFTConfig,
@@ -363,32 +300,15 @@
 		logger:         cr.logger.Named("fsm"),
 	}
 
-<<<<<<< HEAD
 	if cr.IsBridgeEnabled() {
 		err := cr.populateFsmIfBridgeEnabled(ff, epoch, parent, isEndOfEpoch, isEndOfSprint)
 		if err != nil {
 			return fmt.Errorf("cannot populate fsm: %w", err)
-=======
-	if c.IsBridgeEnabled() {
-		err := c.populateFsmIfBridgeEnabled(ff, epoch, parent, isEndOfEpoch, isEndOfSprint)
-		if err != nil {
-			return nil, err
-		}
-	} else {
-		ff.postInsertHook = func() error {
-			c.OnBlockInserted(ff.block.Block)
-
-			return nil
->>>>>>> 8f9963f1
 		}
 	}
 
 	if isEndOfEpoch {
-<<<<<<< HEAD
 		ff.uptimeCounter, err = cr.calculateUptime(parent, epoch)
-=======
-		ff.uptimeCounter, err = c.calculateUptime(parent, epoch)
->>>>>>> 8f9963f1
 		if err != nil {
 			return fmt.Errorf("cannot calculate uptime: %w", err)
 		}
@@ -407,13 +327,8 @@
 }
 
 // restartEpoch resets the previously run epoch and moves to the next one
-<<<<<<< HEAD
 func (cr *consensusRuntime) restartEpoch(header *types.Header) error {
 	systemState, err := cr.getSystemState(header)
-=======
-func (c *consensusRuntime) restartEpoch(header *types.Header) error {
-	systemState, err := c.getSystemState(header)
->>>>>>> 8f9963f1
 	if err != nil {
 		return err
 	}
@@ -423,11 +338,7 @@
 		return err
 	}
 
-<<<<<<< HEAD
-	lastEpoch := cr.getEpoch()
-=======
-	_, lastEpoch := c.getLastBultBlockAndEpoch()
->>>>>>> 8f9963f1
+	_, lastEpoch := cr.getLastBultBlockAndEpoch()
 	if lastEpoch != nil {
 		// Epoch might be already in memory, if its the same number do nothing.
 		// Otherwise, reset the epoch metadata and restart the async services
@@ -454,11 +365,7 @@
 		}
 	*/
 
-<<<<<<< HEAD
 	validatorSet, err := cr.config.polybftBackend.GetValidators(header.Number, nil)
-=======
-	validatorSet, err := c.config.polybftBackend.GetValidators(header.Number, nil)
->>>>>>> 8f9963f1
 	if err != nil {
 		return err
 	}
@@ -493,17 +400,10 @@
 		epoch.Commitment = commitment
 	}
 
-<<<<<<< HEAD
 	cr.lock.Lock()
 	cr.epoch = epoch
 	cr.lastBuiltBlock = header
 	cr.lock.Unlock()
-=======
-	c.lock.Lock()
-	c.epoch = epoch
-	c.lastBuiltBlock = header
-	c.lock.Unlock()
->>>>>>> 8f9963f1
 
 	err = cr.runCheckpoint(epoch)
 	if err != nil {
@@ -577,11 +477,7 @@
 		NodeID:      cr.config.Key.NodeID(),
 		EpochNumber: epoch,
 	}
-<<<<<<< HEAD
 	cr.config.BridgeTransport.Multicast(msg)
-=======
-	c.config.BridgeTransport.Multicast(msg)
->>>>>>> 8f9963f1
 
 	cr.logger.Debug(
 		"[buildCommitment] Built commitment",
@@ -726,14 +622,9 @@
 
 // deliverMessage receives the message vote from transport and inserts it in state db for given epoch.
 // It returns indicator whether message is processed successfully and error object if any.
-<<<<<<< HEAD
-func (cr *consensusRuntime) deliverMessage(msg *TransportMessage) (bool, error) {
-	epoch := cr.getEpoch()
-=======
 func (c *consensusRuntime) deliverMessage(msg *TransportMessage) (bool, error) {
 	_, epoch := c.getLastBultBlockAndEpoch()
 
->>>>>>> 8f9963f1
 	if epoch == nil || msg.EpochNumber < epoch.Number {
 		// Epoch metadata is undefined
 		// or received message for some of the older epochs.
@@ -781,11 +672,7 @@
 
 // calculateUptime calculates uptime for blocks starting from the last built block in current epoch,
 // and ending at the last block of previous epoch
-<<<<<<< HEAD
 func (cr *consensusRuntime) calculateUptime(currentBlock *types.Header, epoch *epochMetadata) (*CommitEpoch, error) {
-=======
-func (c *consensusRuntime) calculateUptime(currentBlock *types.Header, epoch *epochMetadata) (*CommitEpoch, error) {
->>>>>>> 8f9963f1
 	uptimeCounter := map[types.Address]uint64{}
 
 	if cr.config.PolyBFTConfig.EpochSize < (uptimeLookbackSize + 1) {
@@ -898,13 +785,8 @@
 }
 
 // isActiveValidator indicates if node is in validator set or not
-<<<<<<< HEAD
 func (cr *consensusRuntime) isActiveValidator() bool {
 	return atomic.LoadUint32(&cr.activeValidatorFlag) == 1
-=======
-func (c *consensusRuntime) isActiveValidator() bool {
-	return atomic.LoadUint32(&c.activeValidatorFlag) == 1
->>>>>>> 8f9963f1
 }
 
 // isEndOfEpoch checks if an end of an epoch is reached with the current block
@@ -1193,83 +1075,4 @@
 	}
 
 	return nil
-}
-
-func (c *consensusRuntime) BuildProposal(blockNumber uint64) []byte {
-	panic("not implemented")
-}
-
-// InsertBlock inserts a proposal with the specified committed seals
-func (c *consensusRuntime) InsertBlock(proposal []byte, committedSeals []*messages.CommittedSeal) {
-	panic("not implemented")
-}
-
-// ID returns the validator's ID
-func (c *consensusRuntime) ID() []byte {
-	panic("not implemented")
-}
-
-// MaximumFaultyNodes returns the maximum number of faulty nodes based
-// on the validator set.
-func (c *consensusRuntime) MaximumFaultyNodes() uint64 {
-	panic("not implemented")
-}
-
-// Quorum returns what is the quorum size for the
-// specified block height.
-func (c *consensusRuntime) Quorum(blockHeight uint64) uint64 {
-	panic("not implemented")
-}
-
-// BuildPrePrepareMessage builds a PREPREPARE message based on the passed in proposal
-func (c *consensusRuntime) BuildPrePrepareMessage(
-	proposal []byte,
-	certificate *proto.RoundChangeCertificate,
-	view *proto.View,
-) *proto.Message {
-	panic("not implemented")
-}
-
-// BuildPrepareMessage builds a PREPARE message based on the passed in proposal
-func (c *consensusRuntime) BuildPrepareMessage(proposalHash []byte, view *proto.View) *proto.Message {
-	panic("not implemented")
-}
-
-// BuildCommitMessage builds a COMMIT message based on the passed in proposal
-func (c *consensusRuntime) BuildCommitMessage(proposalHash []byte, view *proto.View) *proto.Message {
-	panic("not implemented")
-}
-
-// BuildRoundChangeMessage builds a ROUND_CHANGE message based on the passed in proposal
-func (c *consensusRuntime) BuildRoundChangeMessage(
-	proposal []byte,
-	certificate *proto.PreparedCertificate,
-	view *proto.View,
-) *proto.Message {
-	panic("not implemented")
-}
-
-// IsValidBlock checks if the proposed block is child of parent
-func (c *consensusRuntime) IsValidBlock(block []byte) bool {
-	panic("not implemented")
-}
-
-// IsValidSender checks if signature is from sender
-func (c *consensusRuntime) IsValidSender(msg *proto.Message) bool {
-	panic("not implemented")
-}
-
-// IsProposer checks if the passed in ID is the Proposer for current view (sequence, round)
-func (c *consensusRuntime) IsProposer(id []byte, height, round uint64) bool {
-	panic("not implemented")
-}
-
-// IsValidProposalHash checks if the hash matches the proposal
-func (c *consensusRuntime) IsValidProposalHash(proposal, hash []byte) bool {
-	panic("not implemented")
-}
-
-// IsValidCommittedSeal checks if the seal for the proposal is valid
-func (c *consensusRuntime) IsValidCommittedSeal(proposal []byte, committedSeal *messages.CommittedSeal) bool {
-	panic("not implemented")
 }